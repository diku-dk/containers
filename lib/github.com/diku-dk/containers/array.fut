-- | Array related operations, like `reduce_by_key`@term.
--
-- This module contains functions for manipulating arrays.
-- Which might be something like deduplication or a generalized
-- reduction by a key.

import "../cpprandom/random"
import "../sorts/radix_sort"
import "key"

module type array = {
  -- | The key type.
  type k

  -- | The context type.
  type ctx

  -- | The random number generator.
  type rng

  -- | Reduce by key works like Futharks `reduce_by_index` but instead
  -- of the need to make every value correspond to an index in some
  -- array it can instead correspond to a key. Here an array of
  -- `n`@term key `k`@term and value `v`@term pairs are given as an
  -- array. And every value with the same key will be reduced with an
  -- associative and commutative operator `op`@term, futhermore an
  -- neutral element `ne`@term must be given. To perform this
  -- reduction a definition of key equality must be given `eq`@term,
  -- this is done as to figure out which elements will be reduced.
  val reduce_by_key [n] 'v : ctx -> rng -> (v -> v -> v) -> v -> [n](k, v) -> ?[m].(rng, [m](k, v))

  -- | Removes duplicate elements from an array as defined by an
  -- equality `eq`@term. This implementation works much like
  -- `reduce_by_key`@term but saves some steps which makes it faster.
  val dedup [n] : ctx -> rng -> [n]k -> ?[m].(rng, [m]k)
}

module array (K: key) (E: rng_engine with int.t = K.i)
  : array
    with rng = E.rng
    with k = K.k
    with ctx = K.ctx = {
  module key = K
  module engine = E
  type rng = engine.rng
  type int = key.i
  type k = key.k
  type~ ctx = K.ctx
  module int = engine.int

  local
  #[inline]
  def generate_consts (n: i64) (r: rng) =
    #[sequential]
    engine.split_rng n r
    |> map engine.rand
    |> unzip
    |> (\(a, b) -> (engine.join_rng a, b))

  local
  def estimate_distinct [n]
                        (ctx: ctx)
                        (rng: rng)
                        (factor: i64)
                        (keys: [n]k) : (rng, i64) =
    if n == 0
    then (rng, 0)
    else let sample_size = i64.max 1 (n / factor)
         let (rng, consts) = generate_consts key.m rng
         let (rng, i) = engine.rand rng
         let sample = (rotate (int.to_i64 i % n) keys)[:sample_size]
         let is =
           map ((% sample_size) <-< key.hash ctx consts) sample
           |> radix_sort (i64.num_bits - i64.clz sample_size) i64.get_bit
         let est =
           tabulate (n / factor) (\i -> i64.bool (i == 0 || is[i - 1] != is[i]))
           |> i64.sum
           |> (* factor)
           |> (2 *)
           |> (1 +)
         let size = i64.max 1024 est
         in (rng, i64.min n size)

  def dedup [n] (r: rng) (arr: [n]k) : ?[m].(rng, [m]k) =
    if n == 0
    then (r, [])
    else let dest = replicate n arr[0]
         let (r, est) = estimate_distinct r 128 arr
         let (uniques, _, _, final_size, final_rng) =
           loop (uniques, elems, size, old_size, old_rng) = (dest, copy arr, est, 0, r)
           while length elems != 0 do
             let (new_rng, consts) = generate_consts key.m old_rng
             let bounded_size = i64.min size 10000000
             let alloc_size = bounded_size + bounded_size / 2
             let bounded_length = i64.min bounded_size (length elems)
             let h = (% alloc_size) <-< key.hash consts
             let hashes = map h elems
             let collision_idxs =
               hist i64.min
                    i64.highest
                    alloc_size
                    hashes[:bounded_length]
                    (iota bounded_length)
             let new_uniques =
               filter (!= i64.highest) collision_idxs
               |> map (\i -> elems[i])
             let new_size = i64.max 1024 (size - length new_uniques)
             let new_elems =
               elems
               |> zip hashes
               |> filter (\(h', v) ->
                            collision_idxs[h'] == i64.highest
                            || not (elems[collision_idxs[h']] `key.eq` v))
               |> map (.1)
             let is = map (+ old_size) (indices new_uniques)
             in ( scatter uniques is new_uniques
                , new_elems
                , new_size
                , old_size + length new_uniques
                , new_rng
                )
         in (final_rng, take final_size uniques)

  def reduce_by_key [n] 'v
                    (ctx: ctx)
                    (r: rng)
                    (op: v -> v -> v)
                    (ne: v)
                    (arr: [n](k, v)) : (rng, [](k, v)) =
<<<<<<< HEAD
    let keq = key.eq ctx
    let (r, est) = map (.0) arr |> estimate_distinct ctx r 128
    let (reduction, _, _, final_rng) =
      -- Expected number of iterations is O(log n).
      loop (reduced, not_reduced, size, old_rng) = ([], arr, est, r)
      while length not_reduced != 0 do
        let (new_rng, consts) = generate_consts key.m old_rng
        let keys = map (.0) not_reduced
        let alloc_size = size + size / 2
        let h = (% alloc_size) <-< key.hash ctx consts
        let hashes = map h keys
        let collision_idxs =
          -- Find the smallest indices in regards to each hash to resolve collisions.
          hist i64.min i64.highest alloc_size hashes (indices keys)
        let (new_reduced, new_not_reduced) =
          -- Elements with the same hash as the element at the smallest index will be reduced.
          partition (\(h', elem) ->
                       not_reduced[collision_idxs[h']].0
                       `keq` elem.0)
                    (zip hashes not_reduced)
        let new_size = i64.max 1024 (size - length new_reduced)
        let (hashes, elems) = unzip new_reduced
        let values = map (.1) elems
        let new_reduced =
          -- Reduce all elements which had the same key and was resolved.
          hist op ne alloc_size hashes values
          |> zip collision_idxs
          |> filter ((!= i64.highest) <-< (.0))
          |> map (\(i, v) -> (not_reduced[i].0, v))
        let new_not_reduced = unzip new_not_reduced |> (.1)
        in (reduced ++ new_reduced, new_not_reduced, new_size, new_rng)
    in (final_rng, reduction)

  def dedup [n] (ctx: ctx) (r: rng) (arr: [n]k) : ?[m].(rng, [m]k) =
    let keq = key.eq ctx
    let (r, est) = estimate_distinct ctx r 128 arr
    let (uniques, _, _, final_rng) =
      loop (uniques, elems, size, old_rng) = ([], arr, est, r)
      while length elems != 0 do
        let (new_rng, consts) = generate_consts key.m old_rng
        let alloc_size = size + size / 2
        let h = (% alloc_size) <-< key.hash ctx consts
        let hashes = map h elems
        let collision_idxs =
          hist i64.min i64.highest alloc_size hashes (indices elems)
        let new_uniques =
          filter (!= i64.highest) collision_idxs
          |> map (\i -> elems[i])
        let new_size = i64.max 1024 (size - length new_uniques)
        let new_elems =
          elems
          |> zip hashes
          |> filter (\(h', v) ->
                       not (elems[collision_idxs[h']] `keq` v))
          |> map (.1)
        in (uniques ++ new_uniques, new_elems, new_size, new_rng)
    in (final_rng, uniques)
=======
    if n == 0
    then (r, [])
    else let dest = replicate n arr[0]
         let (r, est) = map (.0) arr |> estimate_distinct r 128
         let (reduction, _, _, final_size, final_rng) =
           -- Expected number of iterations is O(log n).
           loop (reduced, not_reduced, size, old_size, old_rng) = (dest, arr, est, 0, r)
           while length not_reduced != 0 do
             let (new_rng, consts) = generate_consts key.m old_rng
             let keys = map (.0) not_reduced
             let bounded_size = i64.min size 5000000
             let alloc_size = bounded_size + bounded_size / 2
             let bounded_length = i64.min bounded_size (length not_reduced)
             let h = (% alloc_size) <-< key.hash consts
             let hashes = map h keys
             let collision_idxs =
               -- Find the smallest indices in regards to each hash to resolve collisions.
               hist i64.min
                    i64.highest
                    alloc_size
                    hashes[:bounded_length]
                    (iota bounded_length)
             let (new_reduced, new_not_reduced) =
               -- Elements with the same hash as the element at the smallest index will be reduced.
               partition (\(h', elem) ->
                            collision_idxs[h'] != i64.highest
                            && (not_reduced[collision_idxs[h']].0 `key.eq` elem.0))
                         (zip hashes not_reduced)
             let new_size = i64.max 1024 (size - length new_reduced)
             let (hashes, elems) = unzip new_reduced
             let values = map (.1) elems
             let new_reduced =
               -- Reduce all elements which had the same key and was resolved.
               hist op ne alloc_size hashes values
               |> zip collision_idxs
               |> filter ((!= i64.highest) <-< (.0))
               |> map (\(i, v) -> (not_reduced[i].0, v))
             let new_not_reduced = unzip new_not_reduced |> (.1)
             let is = map (+ old_size) (indices new_reduced)
             in ( scatter reduced is new_reduced
                , new_not_reduced
                , new_size
                , old_size + length new_reduced
                , new_rng
                )
         in (final_rng, take final_size reduction)

  local
  def reduce_by_key' [n] [m] 'v
                     (r: rng)
                     (op: v -> v -> v)
                     (ne: v)
                     (keys: [m]k)
                     (arr: [n](k, v)) : (rng, [](k, v), [](k, v)) =
    if n == 0 || m == 0
    then (r, [], arr)
    else let dest = replicate n arr[0]
         let (reduction, not_done, _, final_size, final_rng) =
           -- Expected number of iterations is O(log n).
           loop (reduced, not_reduced, old_keys, old_size, old_rng) = (dest, arr, keys, 0, r)
           while length old_keys != 0 do
             let (new_rng, consts) = generate_consts key.m old_rng
             let keys = map (.0) not_reduced
             let size = length old_keys
             let alloc_size = size + size / 2
             let h = (% alloc_size) <-< key.hash consts
             let hashes = map h keys
             let collision_idxs =
               -- Find the smallest indices in regards to each hash to resolve collisions.
               hist i64.min i64.highest alloc_size hashes (indices keys)
             let new_not_reduce_keys =
               filter (\(h', k) ->
                         collision_idxs[h'] == i64.highest
                         || not (keys[collision_idxs[h']] `key.eq` k))
                      (zip hashes keys)
             let (new_reduced, new_not_reduced) =
               -- Elements with the same hash as the element at the smallest index will be reduced.
               partition (\(h', elem) ->
                            collision_idxs[h'] != i64.highest
                            && (not_reduced[collision_idxs[h']].0 `key.eq` elem.0))
                         (zip hashes not_reduced)
             let (hashes, elems) = unzip new_reduced
             let values = map (.1) elems
             let new_reduced =
               -- Reduce all elements which had the same key and was resolved.
               hist op ne alloc_size hashes values
               |> zip collision_idxs
               |> filter ((!= i64.highest) <-< (.0))
               |> map (\(i, v) -> (not_reduced[i].0, v))
             let new_not_reduced = unzip new_not_reduced |> (.1)
             let is = map (+ old_size) (indices new_reduced)
             in ( scatter reduced is new_reduced
                , new_not_reduced
                , map (.1) new_not_reduce_keys
                , old_size + length new_reduced
                , new_rng
                )
         in (final_rng, take final_size reduction, not_done)

  local
  def blocked_reduce_by_key [n] 'v
                            (r: rng)
                            (op: v -> v -> v)
                            (ne: v)
                            (arr: [n](k, v)) : (rng, [](k, v)) =
    if n == 0
    then (r, [])
    else let block = 10000000
         let (r, keys) = dedup r (map (.0) arr)
         let m = length keys
         let keys = keys :> [m]k
         let n_blocks = m / block
         let q_rest = m % block
         let keys = sized (n_blocks * block + q_rest) keys
         let (blocks, rest) = split keys
         let dest = replicate n arr[0]
         let (r, reduced, not_reduced, size) =
           loop (old_rng, old_reduced, old_not_reduced, old_size) =
                  (r, dest, arr, 0)
           for block in unflatten blocks do
             let (new_rng, new_reduced, new_not_reduced) =
               reduce_by_key' old_rng op ne block old_not_reduced
             let is = map (+ old_size) (indices new_reduced)
             in ( new_rng
                , scatter old_reduced is new_reduced
                , new_not_reduced
                , old_size + length new_reduced
                )
         let (r, new_reduced, _) =
           reduce_by_key' r op ne rest not_reduced
         let is = map (+ size) (indices new_reduced)
         let final_reduced = scatter reduced is new_reduced
         in (r, take (size + length new_reduced) final_reduced)
>>>>>>> 787cd727
}<|MERGE_RESOLUTION|>--- conflicted
+++ resolved
@@ -81,11 +81,12 @@
          let size = i64.max 1024 est
          in (rng, i64.min n size)
 
-  def dedup [n] (r: rng) (arr: [n]k) : ?[m].(rng, [m]k) =
+  def dedup [n] (ctx: ctx) (r: rng) (arr: [n]k) : ?[m].(rng, [m]k) =
     if n == 0
     then (r, [])
-    else let dest = replicate n arr[0]
-         let (r, est) = estimate_distinct r 128 arr
+    else let keq = key.eq ctx
+         let dest = replicate n arr[0]
+         let (r, est) = estimate_distinct ctx r 128 arr
          let (uniques, _, _, final_size, final_rng) =
            loop (uniques, elems, size, old_size, old_rng) = (dest, copy arr, est, 0, r)
            while length elems != 0 do
@@ -93,7 +94,7 @@
              let bounded_size = i64.min size 10000000
              let alloc_size = bounded_size + bounded_size / 2
              let bounded_length = i64.min bounded_size (length elems)
-             let h = (% alloc_size) <-< key.hash consts
+             let h = (% alloc_size) <-< key.hash ctx consts
              let hashes = map h elems
              let collision_idxs =
                hist i64.min
@@ -110,7 +111,7 @@
                |> zip hashes
                |> filter (\(h', v) ->
                             collision_idxs[h'] == i64.highest
-                            || not (elems[collision_idxs[h']] `key.eq` v))
+                            || not (elems[collision_idxs[h']] `keq` v))
                |> map (.1)
              let is = map (+ old_size) (indices new_uniques)
              in ( scatter uniques is new_uniques
@@ -127,69 +128,11 @@
                     (op: v -> v -> v)
                     (ne: v)
                     (arr: [n](k, v)) : (rng, [](k, v)) =
-<<<<<<< HEAD
-    let keq = key.eq ctx
-    let (r, est) = map (.0) arr |> estimate_distinct ctx r 128
-    let (reduction, _, _, final_rng) =
-      -- Expected number of iterations is O(log n).
-      loop (reduced, not_reduced, size, old_rng) = ([], arr, est, r)
-      while length not_reduced != 0 do
-        let (new_rng, consts) = generate_consts key.m old_rng
-        let keys = map (.0) not_reduced
-        let alloc_size = size + size / 2
-        let h = (% alloc_size) <-< key.hash ctx consts
-        let hashes = map h keys
-        let collision_idxs =
-          -- Find the smallest indices in regards to each hash to resolve collisions.
-          hist i64.min i64.highest alloc_size hashes (indices keys)
-        let (new_reduced, new_not_reduced) =
-          -- Elements with the same hash as the element at the smallest index will be reduced.
-          partition (\(h', elem) ->
-                       not_reduced[collision_idxs[h']].0
-                       `keq` elem.0)
-                    (zip hashes not_reduced)
-        let new_size = i64.max 1024 (size - length new_reduced)
-        let (hashes, elems) = unzip new_reduced
-        let values = map (.1) elems
-        let new_reduced =
-          -- Reduce all elements which had the same key and was resolved.
-          hist op ne alloc_size hashes values
-          |> zip collision_idxs
-          |> filter ((!= i64.highest) <-< (.0))
-          |> map (\(i, v) -> (not_reduced[i].0, v))
-        let new_not_reduced = unzip new_not_reduced |> (.1)
-        in (reduced ++ new_reduced, new_not_reduced, new_size, new_rng)
-    in (final_rng, reduction)
-
-  def dedup [n] (ctx: ctx) (r: rng) (arr: [n]k) : ?[m].(rng, [m]k) =
-    let keq = key.eq ctx
-    let (r, est) = estimate_distinct ctx r 128 arr
-    let (uniques, _, _, final_rng) =
-      loop (uniques, elems, size, old_rng) = ([], arr, est, r)
-      while length elems != 0 do
-        let (new_rng, consts) = generate_consts key.m old_rng
-        let alloc_size = size + size / 2
-        let h = (% alloc_size) <-< key.hash ctx consts
-        let hashes = map h elems
-        let collision_idxs =
-          hist i64.min i64.highest alloc_size hashes (indices elems)
-        let new_uniques =
-          filter (!= i64.highest) collision_idxs
-          |> map (\i -> elems[i])
-        let new_size = i64.max 1024 (size - length new_uniques)
-        let new_elems =
-          elems
-          |> zip hashes
-          |> filter (\(h', v) ->
-                       not (elems[collision_idxs[h']] `keq` v))
-          |> map (.1)
-        in (uniques ++ new_uniques, new_elems, new_size, new_rng)
-    in (final_rng, uniques)
-=======
     if n == 0
     then (r, [])
-    else let dest = replicate n arr[0]
-         let (r, est) = map (.0) arr |> estimate_distinct r 128
+    else let keq = key.eq ctx
+         let dest = replicate n arr[0]
+         let (r, est) = map (.0) arr |> estimate_distinct ctx r 128
          let (reduction, _, _, final_size, final_rng) =
            -- Expected number of iterations is O(log n).
            loop (reduced, not_reduced, size, old_size, old_rng) = (dest, arr, est, 0, r)
@@ -199,7 +142,7 @@
              let bounded_size = i64.min size 5000000
              let alloc_size = bounded_size + bounded_size / 2
              let bounded_length = i64.min bounded_size (length not_reduced)
-             let h = (% alloc_size) <-< key.hash consts
+             let h = (% alloc_size) <-< key.hash ctx consts
              let hashes = map h keys
              let collision_idxs =
                -- Find the smallest indices in regards to each hash to resolve collisions.
@@ -212,7 +155,7 @@
                -- Elements with the same hash as the element at the smallest index will be reduced.
                partition (\(h', elem) ->
                             collision_idxs[h'] != i64.highest
-                            && (not_reduced[collision_idxs[h']].0 `key.eq` elem.0))
+                            && (not_reduced[collision_idxs[h']].0 `keq` elem.0))
                          (zip hashes not_reduced)
              let new_size = i64.max 1024 (size - length new_reduced)
              let (hashes, elems) = unzip new_reduced
@@ -235,6 +178,7 @@
 
   local
   def reduce_by_key' [n] [m] 'v
+                     (ctx: ctx)
                      (r: rng)
                      (op: v -> v -> v)
                      (ne: v)
@@ -242,7 +186,8 @@
                      (arr: [n](k, v)) : (rng, [](k, v), [](k, v)) =
     if n == 0 || m == 0
     then (r, [], arr)
-    else let dest = replicate n arr[0]
+    else let keq = key.eq ctx
+         let dest = replicate n arr[0]
          let (reduction, not_done, _, final_size, final_rng) =
            -- Expected number of iterations is O(log n).
            loop (reduced, not_reduced, old_keys, old_size, old_rng) = (dest, arr, keys, 0, r)
@@ -251,7 +196,7 @@
              let keys = map (.0) not_reduced
              let size = length old_keys
              let alloc_size = size + size / 2
-             let h = (% alloc_size) <-< key.hash consts
+             let h = (% alloc_size) <-< key.hash ctx consts
              let hashes = map h keys
              let collision_idxs =
                -- Find the smallest indices in regards to each hash to resolve collisions.
@@ -259,13 +204,13 @@
              let new_not_reduce_keys =
                filter (\(h', k) ->
                          collision_idxs[h'] == i64.highest
-                         || not (keys[collision_idxs[h']] `key.eq` k))
+                         || not (keys[collision_idxs[h']] `keq` k))
                       (zip hashes keys)
              let (new_reduced, new_not_reduced) =
                -- Elements with the same hash as the element at the smallest index will be reduced.
                partition (\(h', elem) ->
                             collision_idxs[h'] != i64.highest
-                            && (not_reduced[collision_idxs[h']].0 `key.eq` elem.0))
+                            && (not_reduced[collision_idxs[h']].0 `keq` elem.0))
                          (zip hashes not_reduced)
              let (hashes, elems) = unzip new_reduced
              let values = map (.1) elems
@@ -287,6 +232,7 @@
 
   local
   def blocked_reduce_by_key [n] 'v
+                            (ctx: ctx)
                             (r: rng)
                             (op: v -> v -> v)
                             (ne: v)
@@ -294,7 +240,7 @@
     if n == 0
     then (r, [])
     else let block = 10000000
-         let (r, keys) = dedup r (map (.0) arr)
+         let (r, keys) = dedup ctx r (map (.0) arr)
          let m = length keys
          let keys = keys :> [m]k
          let n_blocks = m / block
@@ -307,7 +253,7 @@
                   (r, dest, arr, 0)
            for block in unflatten blocks do
              let (new_rng, new_reduced, new_not_reduced) =
-               reduce_by_key' old_rng op ne block old_not_reduced
+               reduce_by_key' ctx old_rng op ne block old_not_reduced
              let is = map (+ old_size) (indices new_reduced)
              in ( new_rng
                 , scatter old_reduced is new_reduced
@@ -315,9 +261,8 @@
                 , old_size + length new_reduced
                 )
          let (r, new_reduced, _) =
-           reduce_by_key' r op ne rest not_reduced
+           reduce_by_key' ctx r op ne rest not_reduced
          let is = map (+ size) (indices new_reduced)
          let final_reduced = scatter reduced is new_reduced
          in (r, take (size + length new_reduced) final_reduced)
->>>>>>> 787cd727
 }