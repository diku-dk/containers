-- | Bitset module
--
-- A bitset data structure is an array of bits where a bit
-- can be set or not set. If the bit is set then it is a
-- member of the set otherwise it is not. The indexes of
-- these bits can then be related to the indexes of
-- another array.
--
-- `num_bits` is assumed to be constant in the time complexities.

local
def s (num_bits: i64) (n: i64) : i64 =
  (n - 1) / num_bits + 1i64

module type bitset = {
  -- | The bitset type.
  type bitset [n]

  -- | The number of bits for the chosen integral type.
  val num_bits : i64

  -- | Makes a empty bitset of a given capacity.
  --
  -- **Work:** *O(n)*
  --
  -- **Span:** *O(1)*
  val empty : (n: i64) -> bitset [s num_bits n]

  -- | Makes a singleton bitset with a given capacity.
  --
  -- **Work:** *O(n)*
  --
  -- **Span:** *O(1)*
  val singleton : (n: i64) -> i64 -> bitset [s num_bits n]

  -- | Checks if a bitset is empty.
  --
  -- **Work:** *O(n)*
  --
  -- **Span:** *O(log n)*
  val is_empty [n] : bitset [s num_bits n] -> bool

  -- | Inserts a single bit in a bitset.
  --
  -- **Work:** *O(1)*
  --
  -- **Span:** *O(1)*
  val insert [n] : i64 -> bitset [s num_bits n] -> bitset [s num_bits n]

  -- | Deletes a single bit in a bitset.
  --
  -- **Work:** *O(1)*
  --
  -- **Span:** *O(1)*
  val delete [n] : i64 -> bitset [s num_bits n] -> bitset [s num_bits n]

  -- | Checks if a bit is a member of a bitset.
  --
  -- **Work:** *O(1)*
  --
  -- **Span:** *O(1)*
  val member [n] : i64 -> bitset [s num_bits n] -> bool

  -- | Bitset union.
  --
  -- **Work:** *O(n)*
  --
  -- **Span:** *O(1)*
  val union [n] : bitset [s num_bits n] -> bitset [s num_bits n] -> bitset [s num_bits n]

  -- | Bitset intersection.
  --
  -- **Work:** *O(n)*
  --
  -- **Span:** *O(1)*
  val intersection [n] : bitset [s num_bits n] -> bitset [s num_bits n] -> bitset [s num_bits n]

  -- | Bitset difference.
  --
  -- **Work:** *O(n)*
  --
  -- **Span:** *O(1)*
  val difference [n] : bitset [s num_bits n] -> bitset [s num_bits n] -> bitset [s num_bits n]

  -- | Checks if a bitset is a subset of another.
  --
  -- **Work:** *O(n)*
  --
  -- **Span:** *O(1)*
  val is_subset [n] : bitset [s num_bits n] -> bitset [s num_bits n] -> bool

  -- | Finds the complement of a bitset.
  --
  -- **Work:** *O(n)*
  --
  -- **Span:** *O(1)*
  val complement [n] : bitset [s num_bits n] -> bitset [s num_bits n]

  -- | Sets the bitset capacity to a new value.
  --
  -- **Work:** *O(n)*
  --
  -- **Span:** *O(1)*
  val set_capacity [m] : (n: i64) -> bitset [s num_bits m] -> bitset [s num_bits n]

  -- | Computes the size of the set i.e. the population count.
  --
  -- **Work:** *O(n)*
  --
  -- **Span:** *O(log n)*
  val size [n] : bitset [s num_bits n] -> i64

  -- | If a two bitsets contains the same bits then they are equal.
  --
  -- **Work:** *O(n)*
  --
  -- **Span:** *O(log n)*
  val (==) [n] : bitset [s num_bits n] -> bitset [s num_bits n] -> bool

  -- | Convert an array of indices to a bitset.
  --
<<<<<<< HEAD
  -- **Work:** *O(n)*
  --
  -- **Span:** *O(1)* in best case but O(n) in worst case with all
=======
  -- **Work:** *O(m)*
  --
  -- **Span:** *O(1)* in best case but O(m) in worst case with all
>>>>>>> 4601f4b8
  -- indices being the same.
  val from_array [m] : (n: i64) -> [m]i64 -> bitset [s num_bits n]

  -- | Converts an array of u64 to a bitset.
  --
  -- **Work:** *O(1)*
  --
  -- **Span:** *O(1)*
  val from_bit_array [m] : (n: i64) -> (arr: [m]u64) -> bitset [s num_bits n]

  -- | Convert a bitset to an array of indices to a bitset.
  --
  -- **Work:** *O(n)*
  --
  -- **Span:** *O(log n)*
  val to_array [n] : bitset [s num_bits n] -> []i64
}

-- | Creates a bitset module depending on a intergral type.
module mk_bitset (I: integral) : bitset = {
  def num_bits = i64.i32 I.num_bits

  module int = I
  type t = I.t
  type bitset [n] = [n]t

  def zero : t = I.u64 0

  def empty (n: i64) : bitset [s num_bits n] =
    replicate (s num_bits n) zero

  def find_bitset_index (i: i64) (n: i64) : (i64, i32) =
    if i < 0 || n <= i
    then (-1, -1)
    else let num_bits = i64.i32 I.num_bits
         let j = i / num_bits
         let bit = i % num_bits
         in (j, i32.i64 bit)

  def set_bit [n] ((i, bit): (i64, i32)) (set: bitset [s num_bits n]) (value: i32) : bitset [s num_bits n] =
    copy set with [i] = I.set_bit bit set[i] value

  def insert [n] (i: i64) (set: bitset [s num_bits n]) : bitset [s num_bits n] =
    let index = find_bitset_index i n
    in if index.0 < 0 || index.1 < 0
       then set
       else set_bit index set 1

  def singleton (n: i64) (i: i64) : bitset [s num_bits n] =
    empty n
    |> insert i

  def is_empty [n] (set: bitset [s num_bits n]) : bool =
    all (I.== zero) set

  def delete [n] (i: i64) (set: bitset [s num_bits n]) : bitset [s num_bits n] =
    let index = find_bitset_index i n
    in if index.0 < 0 || index.1 < 0
       then set
       else set_bit index set 0

  def member [n] (i: i64) (s: bitset [s num_bits n]) : bool =
    let (i, bit) = find_bitset_index i n
    in if i < 0 || bit < 0
       then false
       else I.get_bit bit s[i] == 1

  def union [n] (a: bitset [s num_bits n]) (b: bitset [s num_bits n]) : bitset [s num_bits n] =
    map2 (I.|) a b

  def intersection [n] (a: bitset [s num_bits n]) (b: bitset [s num_bits n]) : bitset [s num_bits n] =
    map2 (I.&) a b

  def set_trailing_bits_zero [n] (set: bitset [s num_bits n]) : bitset [s num_bits n] =
    let l = (n - 1) / num_bits + 1
    let start = 1 + (n - 1) % num_bits
    let to_keep = I.i64 (i64.not (i64.not 0 << start))
    in if l == 0
       then set
       else copy set with [l - 1] = set[l - 1] I.& to_keep

  def complement [n] (set: bitset [s num_bits n]) : bitset [s num_bits n] =
    map I.not set
    |> set_trailing_bits_zero

  def size [n] (s: bitset [s num_bits n]) : i64 =
    map (i64.i32 <-< I.popc) s
    |> i64.sum

  def (==) [n] (a: bitset [s num_bits n]) (b: bitset [s num_bits n]) : bool =
    map2 (I.==) a b
    |> and

  def is_subset [n] (a: bitset [s num_bits n]) (b: bitset [s num_bits n]) : bool =
    (a `union` b) == b

  def difference [n] (a: bitset [s num_bits n]) (b: bitset [s num_bits n]) : bitset [s num_bits n] =
    a `intersection` complement b

  def set_capacity [m] (n: i64) (set: bitset [s num_bits m]) : bitset [s num_bits n] =
    let s' = empty n
    let len = length set
    in map (\i ->
              if i < len then set[i] else zero)
           (indices s')
       |> set_trailing_bits_zero

  def from_bit_array [m] (n: i64) (arr: [m]u64) : bitset [s num_bits n] =
    map (I.u64) arr
    |> sized (s num_bits n)
    |> set_trailing_bits_zero

  def from_array [m] (n: i64) (arr: [m]i64) : bitset [s num_bits n] =
    let (is, bis) = map (flip find_bitset_index n) arr |> unzip
    let vs = map (\i -> I.set_bit i zero 1) bis
    in reduce_by_index (empty n) (I.|) zero is vs

  def to_array [n] (s: bitset [s num_bits n]) : []i64 =
    map2 (\i v ->
            let m = i * i64.i32 I.num_bits
            in map (\bit ->
                      if I.get_bit (i32.i64 bit) v i32.== 1
                      then m + bit
                      else -1)
                   (iota (i64.i32 I.num_bits)))
         (indices s)
         s
    |> flatten
    |> filter (0 <=)
}<|MERGE_RESOLUTION|>--- conflicted
+++ resolved
@@ -119,15 +119,9 @@
 
   -- | Convert an array of indices to a bitset.
   --
-<<<<<<< HEAD
-  -- **Work:** *O(n)*
-  --
-  -- **Span:** *O(1)* in best case but O(n) in worst case with all
-=======
   -- **Work:** *O(m)*
   --
   -- **Span:** *O(1)* in best case but O(m) in worst case with all
->>>>>>> 4601f4b8
   -- indices being the same.
   val from_array [m] : (n: i64) -> [m]i64 -> bitset [s num_bits n]
 
